{
  "$schema": "https://hifibridge.com/docs.json",
  "theme": "almond",
  "name": "HIFI Developer Docs",
  "description": "Developer Documentation for HIFI",
  "colors": {
    "primary": "#33171E",
    "light": "#F2FF66",
    "dark": "#222222"
  },
  "css": "/styles.css",
  "js": "/flowing-light.js",
  "favicon": "/favicon.svg",
  "seo": {
    "metatags": {
      "title": "HIFI Developer Docs",
      "description": "Build modern payment workflows and automate money movement.",
      "keywords": "HIFI, payments API, programmable money, payment orchestration, payment workflows, automated flows, composable payments, workflow builder, payment automation, orchestration layer, flow composition, fintech API, stablecoins, USDC, USDT, bank transfers, ACH, SWIFT, RTP, KYC, KYB, compliance, virtual accounts, payouts, webhooks, developer documentation",
      "author": "HIFI",
      "robots": "index,follow,max-snippet:-1,max-image-preview:large,max-video-preview:-1",
      "og:title": "HIFI Developer Docs",
      "og:type": "website",
      "og:url": "https://docs.hifibridge.com/",
      "og:image": "https://docs.hifibridge.com/og.png",
      "og:image:width": "1200",
      "og:image:height": "630",
      "og:image:alt": "HIFI Developer Docs",
      "og:description": "Build modern payment workflows and automate money movement.",
      "og:site_name": "HIFI Docs",
      "og:locale": "en_US",
      "twitter:card": "summary_large_image",
      "twitter:site": "@hifibridge",
      "twitter:title": "HIFI Developer Docs",
      "twitter:description": "Build modern payment workflows and automate money movement.",
      "twitter:image": "https://docs.hifibridge.com/og.png",
      "twitter:image:alt": "HIFI Developer Docs",
      "theme-color": "#33171E",
      "application-name": "HIFI Docs",
      "apple-mobile-web-app-title": "HIFI Docs"
    },
    "links": [
      { "rel": "canonical", "href": "https://docs.hifibridge.com/" },
      { "rel": "sitemap", "href": "https://docs.hifibridge.com/sitemap.xml" },
      {
        "rel": "alternate",
        "href": "https://docs.hifibridge.com/",
        "hreflang": "x-default"
      },
      {
        "rel": "alternate",
        "href": "https://docs.hifibridge.com/",
        "hreflang": "en"
      },
      { "rel": "manifest", "href": "/site.webmanifest" },
      { "rel": "icon", "href": "/favicon.svg", "type": "image/svg+xml" },
      {
        "rel": "icon",
        "href": "/favicon-32x32.png",
        "sizes": "32x32",
        "type": "image/png"
      },
      {
        "rel": "icon",
        "href": "/favicon-192.png",
        "sizes": "192x192",
        "type": "image/png"
      },
      {
        "rel": "apple-touch-icon",
        "href": "/apple-touch-icon.png",
        "sizes": "180x180"
      },
      {
        "rel": "preconnect",
        "href": "https://dashboard.hifibridge.com",
        "crossorigin": ""
      }
    ],
    "jsonld": [
      {
        "@context": "https://schema.org",
        "@type": "Organization",
        "name": "HIFI",
        "url": "https://hifibridge.com",
        "logo": "https://docs.hifibridge.com/og.png",
        "sameAs": ["https://twitter.com/hifibridge"]
      },
      {
        "@context": "https://schema.org",
        "@type": "SoftwareApplication",
        "name": "HIFI Payment Orchestration API",
        "applicationCategory": "DeveloperApplication",
        "operatingSystem": "Web",
        "offers": { "@type": "Offer", "price": "0", "priceCurrency": "USD" },
        "aggregateRating": {
          "@type": "AggregateRating",
          "ratingValue": "5",
          "ratingCount": "12"
        },
        "url": "https://hifibridge.com",
        "description": "Compose payment workflows and automate money movement with our APIs and tools. Connect KYC/KYB, virtual accounts, transfers, and webhooks into intelligent flows that orchestrate stablecoins and fiat rails."
      },
      {
        "@context": "https://schema.org",
        "@type": "WebSite",
        "name": "HIFI Developer Docs",
        "url": "https://docs.hifibridge.com/",
        "potentialAction": {
          "@type": "SearchAction",
          "target": "https://docs.hifibridge.com/search?q={query}",
          "query-input": "required name=query"
        }
      },
      {
        "@context": "https://schema.org",
        "@type": "BreadcrumbList",
        "itemListElement": [
          {
            "@type": "ListItem",
            "position": 1,
            "name": "Getting Started",
            "item": "https://docs.hifibridge.com/getting-started"
          },
          {
            "@type": "ListItem",
            "position": 2,
            "name": "API Reference",
            "item": "https://docs.hifibridge.com/reference"
          }
        ]
      }
    ],
    "verifications": {
      "google": "GOOGLE_SITE_VERIFICATION_TOKEN",
      "bing": "BING_SITE_VERIFICATION_TOKEN"
    }
  },
  "logo": {
    "light": "/logo/light.svg",
    "dark": "/logo/dark.svg"
  },
  "contextual": {
    "options": ["copy", "view"]
  },
  "navbar": {
    "primary": {
      "type": "button",
      "label": "Dashboard",
      "href": "https://dashboard.hifibridge.com"
    }
  },
  "footer": {
    "socials": {
      "x": "https://x.com/hifibridge",
      "github": "https://github.com/Hifi-Bridge",
      "linkedin": "https://www.linkedin.com/company/hifibridge"
    }
  },
  "navigation": {
    "tabs": [
      {
        "tab": "Docs",
        "pages": [
          {
            "group": "Get started",
            "pages": [
              "overview",
              "quickstart",
              "sandbox",
              "postman",
              "dashboard/index"
            ]
          },
          {
            "group": "Core concepts",
            "pages": [
              "users",
              "wallets",
              {
                "group": "Rails",
                "pages": [
<<<<<<< HEAD
                  "docs/rails/index",
                  {
                    "group": "USD Rail",
                    "pages": [
                      "docs/rails/usd",
                      "docs/rails/usd/kyc-status"
                    ]
                  },
                  "docs/rails/global-network",
                  "docs/rails/africa"
=======
                  "rails/index",
                  "rails/usd",
                  "rails/global-network",
                  "rails/africa"
>>>>>>> adef232d
                ]
              },
              {
                "group": "Accounts",
                "pages": [
                  "accounts/virtual-accounts",
                  "accounts/offramp-accounts"
                ]
              },
              {
                "group": "Transfers",
                "pages": [
                  "transfers/onchain",
                  "transfers/onramps",
                  "transfers/offramps",
                  "transfers/bridging",
                  "transfers/swaps"
                ]
              },
              {
                "group": "Webhooks",
                "pages": [
                  "webhooks/index",
                  "webhooks/user-events",
                  "webhooks/kyc-events",
                  "webhooks/wallet-events",
                  "webhooks/account-events",
                  "webhooks/onramp-events",
                  "webhooks/offramp-events"
                ]
              }
            ]
          },
          {
            "group": "Features",
            "pages": [
              {
                "group": "Onboarding",
                "pages": ["features/tos-links", "features/kyc-links"]
              },
              "features/exchange-rates",
              "features/batch-transfers",
              "features/transfer-approvals",
              "features/developer-fees",
              "features/settlement-rules"
            ]
          },
          {
            "group": "Compliance",
            "pages": [
              "compliance/industries",
              "compliance/regions",
              {
                "group": "Documents",
                "pages": [
                  "compliance/documents",
                  "compliance/documents/identity",
                  "compliance/documents/proof-of-address"
                ]
              }
            ]
          },
          {
            "group": "References",
            "pages": [
              "references/currencies",
              "references/identity-documents",
              {
                "group": "Business Industries",
                "pages": [
                  "references/business-industries",
                  "references/business-industries/agriculture-forestry",
                  "references/business-industries/mining-energy",
                  "references/business-industries/construction",
                  "references/business-industries/manufacturing",
                  "references/business-industries/wholesale-retail-trade",
                  "references/business-industries/transportation-logistics",
                  "references/business-industries/information-media",
                  "references/business-industries/finance-insurance",
                  "references/business-industries/real-estate-leasing",
                  "references/business-industries/professional-technical-services",
                  "references/business-industries/administrative-support-services",
                  "references/business-industries/education",
                  "references/business-industries/health-social-services",
                  "references/business-industries/arts-recreation-entertainment",
                  "references/business-industries/hospitality-food",
                  "references/business-industries/other-services",
                  "references/business-industries/public-administration"
                ]
              },
              "references/occupations",
              "references/account-purposes",
              "references/export-categories",
              "references/product-service-categories"
            ]
          }
        ]
      },
      {
        "tab": "Postman",
        "href": "https://www.postman.com/hifi-developers/workspace/hifi-developers/collection/36482019-965415fa-8dd5-4d2c-a4ca-068478dce9d9?action=share&source=copy-link&creator=34328055"
      },
      {
        "tab": "API Reference",
        "openapi": "https://production.hifibridge.com/api/v2/openapi.json",
        "pages": [
          {
            "group": "Get started",
            "pages": ["api/authentication", "api/responses", "api/errors"]
          },
          {
            "group": "Endpoints",
            "openapi": "https://production.hifibridge.com/api/v2/openapi.json",
            "pages": [
              {
                "group": "Common",
                "pages": ["GET /v2/ping"]
              },
              {
                "group": "Users",
                "pages": [
                  "GET /v2/users",
                  "GET /v2/users/{userId}",
                  "POST /v2/users",
                  "POST /v2/users/{userId}",
                  "GET /v2/tos-link/{signedAgreementId}",
                  "POST /v2/tos-link"
                ]
              },
              {
                "group": "KYC",
                "pages": [
                  "GET /v2/kyc/status",
                  "GET /v2/users/{userId}/kyc",
                  "GET /v2/users/{userId}/kyc/status",
                  "GET /v2/users/{userId}/kyc/requirements",
                  "GET /v2/users/{userId}/kyc/documents",
                  "GET /v2/users/{userId}/kyc/documents/{documentId}",
                  "GET /v2/users/{userId}/kyc/ubos",
                  "GET /v2/users/{userId}/kyc/ubos/{uboId}",
                  "POST /v2/kyc-link",
                  "POST /v2/users/{userId}/kyc",
                  "POST /v2/users/{userId}/kyc/submissions",
                  "POST /v2/users/{userId}/kyc/documents",
                  "POST /v2/users/{userId}/kyc/documents/{documentId}",
                  "POST /v2/users/{userId}/kyc/ubos",
                  "POST /v2/users/{userId}/kyc/ubos/{uboId}"
                ]
              },
              {
                "group": "File",
                "pages": ["POST /v2/files"]
              },
              {
                "group": "Wallets",
                "pages": [
                  "GET /v2/users/{userId}/wallets/balance",
                  "GET /v2/users/{userId}/wallets/external",
                  "GET /v2/users/{userId}/wallets/external/{externalWalletId}",
                  "GET /v2/users/{userId}/wallets/deposits",
                  "GET /v2/users/{userId}/wallets/deposits/{depositId}",
                  "POST /v2/users/{userId}/wallets/add",
                  "POST /v2/users/{userId}/wallets/external"
                ]
              },
              {
                "group": "Accounts",
                "pages": [
                  "GET /v2/users/{userId}/accounts",
                  "GET /v2/users/{userId}/accounts/{accountId}",
                  "POST /v2/users/{userId}/accounts",
                  "DELETE /v2/users/{userId}/accounts/{accountId}"
                ]
              },
              {
                "group": "Virtual Accounts",
                "pages": [
                  "GET /v2/users/{userId}/virtual-accounts",
                  "GET /v2/users/{userId}/virtual-accounts/{accountId}",
                  "POST /v2/users/{userId}/virtual-accounts",
                  "POST /v2/users/{userId}/virtual-accounts/{accountId}/update",
                  "POST /v2/users/{userId}/virtual-accounts/{accountId}/deactivate",
                  "POST /v2/users/{userId}/virtual-accounts/{accountId}/reactivate",
                  "POST /v2/users/{userId}/virtual-accounts/{accountId}/simulate-deposit"
                ]
              },
              {
                "group": "Onramps",
                "pages": [
                  "GET /v2/onramps",
                  "GET /v2/onramps/{transferId}",
                  "GET /v2/onramps/rates",
                  "POST /v2/onramps",
                  "POST /v2/onramps/{transferId}/quote/refresh",
                  "POST /v2/onramps/{transferId}/quote/accept"
                ]
              },
              {
                "group": "Offramps",
                "pages": [
                  "GET /v2/offramps",
                  "GET /v2/offramps/{transferId}",
                  "GET /v2/offramps/rates",
                  "POST /v2/offramps",
                  "POST /v2/offramps/{transferId}/quote/accept"
                ]
              },
              {
                "group": "Wallet Transfers",
                "pages": [
                  "GET /v2/wallets/transfers",
                  "GET /v2/wallets/transfers/{transferId}",
                  "GET /v2/wallets/transfers/batches",
                  "GET /v2/wallets/transfers/batches/{transferId}",
                  "POST /v2/wallets/transfers",
                  "POST /v2/wallets/transfers/batches"
                ]
              },
              {
                "group": "Wallet Bridges",
                "pages": [
                  "GET /v2/wallets/bridges",
                  "GET /v2/wallets/bridges/{transferId}",
                  "POST /v2/wallets/bridges",
                  "POST /v2/wallets/bridges/{transferId}/accept"
                ]
              },
              {
                "group": "Wallet Swaps",
                "pages": [
                  "GET /v2/wallets/swaps",
                  "GET /v2/wallets/swaps/{swapId}",
                  "POST /v2/wallets/swaps",
                  "POST /v2/wallets/swaps/{swapId}/accept"
                ]
              },
              {
                "group": "Transfer Approvals",
                "pages": [
                  "GET /v2/transfer-approvals",
                  "GET /v2/transfer-approvals/{approvalId}",
                  "POST /v2/transfer-approvals/{approvalId}/approve",
                  "POST /v2/transfer-approvals/{approvalId}/reject"
                ]
              },
              {
                "group": "Settlement Rules",
                "pages": [
                  "GET /v2/virtual-accounts/settlement-rules",
                  "GET /v2/virtual-accounts/settlement-rules/{ruleId}",
                  "POST /v2/virtual-accounts/settlement-rules",
                  "POST /v2/virtual-accounts/settlement-rules/{ruleId}/update",
                  "POST /v2/users/{userId}/virtual-accounts/{accountId}/settlement-rules/{ruleId}",
                  "DELETE /v2/virtual-accounts/settlement-rules/{ruleId}",
                  "DELETE /v2/users/{userId}/virtual-accounts/{accountId}/settlement-rules"
                ]
              }
            ]
          }
        ]
      }
    ]
  },
  "redirects": [
    {
      "source": "/docs/compliance/documents/overview",
      "destination": "/compliance/documents"
    },
    {
      "source": "/docs/compliance/documents/supported-identity-documents",
      "destination": "/references/identity-documents"
    },
    {
      "source": "/docs/rails/overview",
      "destination": "/rails"
    },
    {
      "source": "/docs/rails/usd-individual",
      "destination": "/rails/usd"
    },
    {
      "source": "/docs/rails/usd-business",
      "destination": "/rails/usd"
    },
    {
      "source": "/docs/compliance/currencies",
      "destination": "/references/currencies"
    },
    {
      "source": "/docs/compliance/references/:path*",
      "destination": "/references/:path*"
    },
    {
      "source": "/docs/transfers/wallets",
      "destination": "/transfers/onchain"
    },
    {
      "source": "/docs/users/features/kyc-link",
      "destination": "/features/kyc-links"
    },
    {
      "source": "/docs/transfers/features/batch-transfers",
      "destination": "/features/batch-transfers"
    },
    {
      "source": "/docs/transfers/features/virtual-accounts",
      "destination": "/accounts/virtual-accounts"
    },
    {
      "source": "/docs/transfers/features/transfer-approvals",
      "destination": "/features/transfer-approvals"
    },
    {
      "source": "/docs/transfers/features/developer-fees",
      "destination": "/features/developer-fees"
    },
    {
      "source": "/docs/transfers/features/settlement-rules",
      "destination": "/features/settlement-rules"
    },
    {
      "source": "/guides/quickstart",
      "destination": "/quickstart"
    },
    {
      "source": "/docs/api/postman",
      "destination": "/postman"
    },
    {
      "source": "/docs/webhooks/user",
      "destination": "/webhooks/user-events"
    },
    {
      "source": "/docs/webhooks/kyc",
      "destination": "/webhooks/kyc-events"
    },
    {
      "source": "/docs/webhooks/account",
      "destination": "/webhooks/account-events"
    },
    {
      "source": "/docs/webhooks/onramp",
      "destination": "/webhooks/onramp-events"
    },
    {
      "source": "/docs/webhooks/offramp",
      "destination": "/webhooks/offramp-events"
    },
    {
      "source": "/docs/webhooks/wallet",
      "destination": "/webhooks/wallet-events"
    },
    {
      "source": "/docs/accounts/offramp-accounts",
      "destination": "/accounts/offramp-accounts"
    },
    {
      "source": "/docs/accounts/virtual-accounts",
      "destination": "/accounts/virtual-accounts"
    },
    {
      "source": "/docs/api/authentication",
      "destination": "/api/authentication"
    },
    {
      "source": "/docs/api/errors",
      "destination": "/api/errors"
    },
    {
      "source": "/docs/api/responses",
      "destination": "/api/responses"
    },
    {
      "source": "/docs/compliance/documents/identity",
      "destination": "/compliance/documents/identity"
    },
    {
      "source": "/docs/compliance/documents",
      "destination": "/compliance/documents"
    },
    {
      "source": "/docs/compliance/documents/index",
      "destination": "/compliance/documents"
    },
    {
      "source": "/docs/compliance/documents/proof-of-address",
      "destination": "/compliance/documents/proof-of-address"
    },
    {
      "source": "/docs/compliance/industries",
      "destination": "/compliance/industries"
    },
    {
      "source": "/docs/compliance/regions",
      "destination": "/compliance/regions"
    },
    {
      "source": "/docs/dashboard",
      "destination": "/dashboard"
    },
    {
      "source": "/docs/dashboard/index",
      "destination": "/dashboard"
    },
    {
      "source": "/docs/dashboard/roles",
      "destination": "/dashboard/roles"
    },
    {
      "source": "/docs/features/batch-transfers",
      "destination": "/features/batch-transfers"
    },
    {
      "source": "/docs/features/developer-fees",
      "destination": "/features/developer-fees"
    },
    {
      "source": "/docs/features/exchange-rates",
      "destination": "/features/exchange-rates"
    },
    {
      "source": "/docs/features/kyc-links",
      "destination": "/features/kyc-links"
    },
    {
      "source": "/docs/features/settlement-rules",
      "destination": "/features/settlement-rules"
    },
    {
      "source": "/docs/features/tos-links",
      "destination": "/features/tos-links"
    },
    {
      "source": "/docs/features/transfer-approvals",
      "destination": "/features/transfer-approvals"
    },
    {
      "source": "/docs/guides",
      "destination": "/guides"
    },
    {
      "source": "/docs/guides/index",
      "destination": "/guides"
    },
    {
      "source": "/docs",
      "destination": "/"
    },
    {
      "source": "/docs/index",
      "destination": "/"
    },
    {
      "source": "/docs/overview",
      "destination": "/overview"
    },
    {
      "source": "/docs/postman",
      "destination": "/postman"
    },
    {
      "source": "/docs/quickstart",
      "destination": "/quickstart"
    },
    {
      "source": "/docs/rails/africa",
      "destination": "/rails/africa"
    },
    {
      "source": "/docs/rails/global-network",
      "destination": "/rails/global-network"
    },
    {
      "source": "/docs/rails",
      "destination": "/rails"
    },
    {
      "source": "/docs/rails/index",
      "destination": "/rails"
    },
    {
      "source": "/docs/rails/usd",
      "destination": "/rails/usd"
    },
    {
      "source": "/docs/references/account-purposes",
      "destination": "/references/account-purposes"
    },
    {
      "source": "/docs/references/business-industries/administrative-support-services",
      "destination": "/references/business-industries/administrative-support-services"
    },
    {
      "source": "/docs/references/business-industries/agriculture-forestry",
      "destination": "/references/business-industries/agriculture-forestry"
    },
    {
      "source": "/docs/references/business-industries/arts-recreation-entertainment",
      "destination": "/references/business-industries/arts-recreation-entertainment"
    },
    {
      "source": "/docs/references/business-industries/construction",
      "destination": "/references/business-industries/construction"
    },
    {
      "source": "/docs/references/business-industries/education",
      "destination": "/references/business-industries/education"
    },
    {
      "source": "/docs/references/business-industries/finance-insurance",
      "destination": "/references/business-industries/finance-insurance"
    },
    {
      "source": "/docs/references/business-industries/health-social-services",
      "destination": "/references/business-industries/health-social-services"
    },
    {
      "source": "/docs/references/business-industries/hospitality-food",
      "destination": "/references/business-industries/hospitality-food"
    },
    {
      "source": "/docs/references/business-industries",
      "destination": "/references/business-industries"
    },
    {
      "source": "/docs/references/business-industries/index",
      "destination": "/references/business-industries"
    },
    {
      "source": "/docs/references/business-industries/information-media",
      "destination": "/references/business-industries/information-media"
    },
    {
      "source": "/docs/references/business-industries/manufacturing",
      "destination": "/references/business-industries/manufacturing"
    },
    {
      "source": "/docs/references/business-industries/mining-energy",
      "destination": "/references/business-industries/mining-energy"
    },
    {
      "source": "/docs/references/business-industries/other-services",
      "destination": "/references/business-industries/other-services"
    },
    {
      "source": "/docs/references/business-industries/professional-technical-services",
      "destination": "/references/business-industries/professional-technical-services"
    },
    {
      "source": "/docs/references/business-industries/public-administration",
      "destination": "/references/business-industries/public-administration"
    },
    {
      "source": "/docs/references/business-industries/real-estate-leasing",
      "destination": "/references/business-industries/real-estate-leasing"
    },
    {
      "source": "/docs/references/business-industries/transportation-logistics",
      "destination": "/references/business-industries/transportation-logistics"
    },
    {
      "source": "/docs/references/business-industries/wholesale-retail-trade",
      "destination": "/references/business-industries/wholesale-retail-trade"
    },
    {
      "source": "/docs/references/currencies",
      "destination": "/references/currencies"
    },
    {
      "source": "/docs/references/export-categories",
      "destination": "/references/export-categories"
    },
    {
      "source": "/docs/references/identity-documents",
      "destination": "/references/identity-documents"
    },
    {
      "source": "/docs/references/occupations",
      "destination": "/references/occupations"
    },
    {
      "source": "/docs/references/product-service-categories",
      "destination": "/references/product-service-categories"
    },
    {
      "source": "/docs/sandbox",
      "destination": "/sandbox"
    },
    {
      "source": "/docs/transfers/bridging",
      "destination": "/transfers/bridging"
    },
    {
      "source": "/docs/transfers/offramps",
      "destination": "/transfers/offramps"
    },
    {
      "source": "/docs/transfers/onchain",
      "destination": "/transfers/onchain"
    },
    {
      "source": "/docs/transfers/onramps",
      "destination": "/transfers/onramps"
    },
    {
      "source": "/docs/transfers/swaps",
      "destination": "/transfers/swaps"
    },
    {
      "source": "/docs/users",
      "destination": "/users"
    },
    {
      "source": "/docs/users/index",
      "destination": "/users"
    },
    {
      "source": "/docs/users/kyc",
      "destination": "/users/kyc"
    },
    {
      "source": "/docs/wallets/balances",
      "destination": "/wallets/balances"
    },
    {
      "source": "/docs/wallets/deposits",
      "destination": "/wallets/deposits"
    },
    {
      "source": "/docs/wallets",
      "destination": "/wallets"
    },
    {
      "source": "/docs/wallets/index",
      "destination": "/wallets"
    },
    {
      "source": "/docs/webhooks/account-events",
      "destination": "/webhooks/account-events"
    },
    {
      "source": "/docs/webhooks",
      "destination": "/webhooks"
    },
    {
      "source": "/docs/webhooks/index",
      "destination": "/webhooks"
    },
    {
      "source": "/docs/webhooks/kyc-events",
      "destination": "/webhooks/kyc-events"
    },
    {
      "source": "/docs/webhooks/offramp-events",
      "destination": "/webhooks/offramp-events"
    },
    {
      "source": "/docs/webhooks/onramp-events",
      "destination": "/webhooks/onramp-events"
    },
    {
      "source": "/docs/webhooks/user-events",
      "destination": "/webhooks/user-events"
    },
    {
      "source": "/docs/webhooks/wallet-events",
      "destination": "/webhooks/wallet-events"
    }
  ]
}<|MERGE_RESOLUTION|>--- conflicted
+++ resolved
@@ -179,23 +179,16 @@
               {
                 "group": "Rails",
                 "pages": [
-<<<<<<< HEAD
-                  "docs/rails/index",
+                  "rails/index",
                   {
                     "group": "USD Rail",
                     "pages": [
-                      "docs/rails/usd",
-                      "docs/rails/usd/kyc-status"
+                      "rails/usd",
+                      "rails/usd/kyc-status"
                     ]
                   },
-                  "docs/rails/global-network",
-                  "docs/rails/africa"
-=======
-                  "rails/index",
-                  "rails/usd",
                   "rails/global-network",
                   "rails/africa"
->>>>>>> adef232d
                 ]
               },
               {
