--- conflicted
+++ resolved
@@ -5,7 +5,6 @@
 rss: true
 ---
 
-<<<<<<< HEAD
 <Update label="December 13, 2025" description="New feature">
 
 ## Transaction Approvals for Offramps
@@ -26,7 +25,9 @@
   - **Offramps**: Expire after **1 day**
 
 See the [Transaction Approvals documentation](/features/transfer-approvals) for more details.
-=======
+
+</Update>
+
 <Update label="December 20, 2025" description="New features and improvements">
 
 ## Instant Onramps
@@ -49,7 +50,6 @@
 
 - KYC Links now autosave, resolving an issue in which forms could reset and lose previously entered data
 - Offramp account holder types are now restricted to individual and business only
->>>>>>> 22d17590
 
 </Update>
 
